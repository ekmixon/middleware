# Copyright 2010 iXsystems
# All rights reserved
#
# Redistribution and use in source and binary forms, with or without
# modification, are permitted providing that the following conditions
# are met:
# 1. Redistributions of source code must retain the above copyright
#    notice, this list of conditions and the following disclaimer.
# 2. Redistributions in binary form must reproduce the above copyright
#    notice, this list of conditions and the following disclaimer in the
#    documentation and/or other materials provided with the distribution.
#
# THIS SOFTWARE IS PROVIDED BY THE AUTHOR ``AS IS'' AND ANY EXPRESS OR
# IMPLIED WARRANTIES, INCLUDING, BUT NOT LIMITED TO, THE IMPLIED
# WARRANTIES OF MERCHANTABILITY AND FITNESS FOR A PARTICULAR PURPOSE
# ARE DISCLAIMED.  IN NO EVENT SHALL THE AUTHOR BE LIABLE FOR ANY
# DIRECT, INDIRECT, INCIDENTAL, SPECIAL, EXEMPLARY, OR CONSEQUENTIAL
# DAMAGES (INCLUDING, BUT NOT LIMITED TO, PROCUREMENT OF SUBSTITUTE GOODS
# OR SERVICES; LOSS OF USE, DATA, OR PROFITS; OR BUSINESS INTERRUPTION)
# HOWEVER CAUSED AND ON ANY THEORY OF LIABILITY, WHETHER IN CONTRACT,
# STRICT LIABILITY, OR TORT (INCLUDING NEGLIGENCE OR OTHERWISE) ARISING
# IN ANY WAY OUT OF THE USE OF THIS SOFTWARE, EVEN IF ADVISED OF THE
# POSSIBILITY OF SUCH DAMAGE.
#
# $FreeBSD$
#####################################################################

import base64
import re
import os

from django.core.exceptions import ObjectDoesNotExist
from django.http import QueryDict
from django.utils.translation import ugettext_lazy as _
from django.core.urlresolvers import reverse

import choices
from services import models
from storage.models import Volume, MountPoint, DiskGroup, Disk
from freenasUI.common.forms import ModelForm, Form
from freenasUI.common.freenasldap import FreeNAS_Users, FreeNAS_User
from freenasUI.middleware.notifier import notifier
from storage.forms import UnixPermissionField
from dojango import forms
from dojango.forms import widgets
from services.exceptions import ServiceFailed

""" Services """

attrs_dict = { 'class': 'required' }

class servicesForm(ModelForm):
    class Meta:
        model = models.services

class CIFSForm(ModelForm):
    class Meta:
        model = models.CIFS
    cifs_srv_guest = forms.ChoiceField(choices=(),
                                       widget=forms.Select(attrs=attrs_dict),
                                       label=_('Guest Account')
                                       )
    def __init__(self, *args, **kwargs):
        #FIXME: Workaround for DOJO not showing select options with blank values
        if len(args) > 0 and isinstance(args[0], QueryDict):
            new = args[0].copy()
            if new.get('cifs_srv_homedir', None) == '-----':
                new['cifs_srv_homedir'] = ''
            args = (new,) + args[1:]
        super(CIFSForm, self).__init__(*args, **kwargs)
        from account.forms import FilteredSelectJSON
        if len(FreeNAS_Users()) > 500:
            if len(args) > 0 and isinstance(args[0], QueryDict):
                self.fields['cifs_srv_guest'].choices = ((args[0]['cifs_srv_guest'],args[0]['cifs_srv_guest']),)
                self.fields['cifs_srv_guest'].initial= args[0]['cifs_srv_guest']
            self.fields['cifs_srv_guest'].widget = FilteredSelectJSON(url=reverse("account_bsduser_json"))
        else:
            self.fields['cifs_srv_guest'].widget = widgets.FilteringSelect()
            self.fields['cifs_srv_guest'].choices = ((x.bsdusr_username,
                                                      x.bsdusr_username)
                                                      for x in FreeNAS_Users()
                                                     )
        #FIXME: Workaround for DOJO not showing select options with blank values
        self.fields['cifs_srv_homedir'].choices = (('-----', _('N/A')),) + tuple([x for x in self.fields['cifs_srv_homedir'].choices][1:])
    def clean_cifs_srv_guest(self):
        user = self.cleaned_data['cifs_srv_guest']
        if FreeNAS_User(user) == None:
            raise forms.ValidationError(_("The user %s is not valid.") % user)
        return user
    def clean(self):
        cleaned_data = self.cleaned_data
        home = cleaned_data['cifs_srv_homedir_enable']
        browse = cleaned_data['cifs_srv_homedir_browseable_enable']
        hdir = cleaned_data['cifs_srv_homedir']
        if (browse or hdir) and not home:
            self._errors['cifs_srv_homedir_enable'] = self.error_class()
            if browse:
                self._errors['cifs_srv_homedir_enable'] += self.error_class([_("This field is required for \"Enable home directories browsing\"."),])
                cleaned_data.pop('cifs_srv_homedir_enable', None)
            if hdir:
                self._errors['cifs_srv_homedir_enable'] += self.error_class([_("This field is required for \"Home directories\"."),])
                cleaned_data.pop('cifs_srv_homedir_enable', None)
        return cleaned_data

    def save(self):
        super(CIFSForm, self).save()
        started = notifier().reload("cifs")
        if started is False and models.services.objects.get(srv_service='cifs').srv_enable:
            raise ServiceFailed("cifs", "The CIFS service failed to reload.")

class AFPForm(ModelForm):
    class Meta:
        model = models.AFP
    afp_srv_guest_user = forms.ChoiceField(choices=(),
                                           widget=forms.Select(attrs=attrs_dict),
                                           label = _("Guest Account")
                                           )
    def __init__(self, *args, **kwargs):
        super(AFPForm, self).__init__(*args, **kwargs)
        from account.forms import FilteredSelectJSON
        if len(FreeNAS_Users()) > 500:
            if len(args) > 0 and isinstance(args[0], QueryDict):
                self.fields['afp_srv_guest_user'].choices = ((args[0]['afp_srv_guest_user'],args[0]['afp_srv_guest_user']),)
                self.fields['afp_srv_guest_user'].initial= args[0]['afp_srv_guest_user']
            self.fields['afp_srv_guest_user'].widget = FilteredSelectJSON(url=reverse("account_bsduser_json"))
        else:
            self.fields['afp_srv_guest_user'].widget = widgets.FilteringSelect()
            self.fields['afp_srv_guest_user'].choices = ((x.bsdusr_username,
                                                          x.bsdusr_username)
                                                         for x in FreeNAS_Users())
    def clean_afp_srv_guest_user(self):
        user = self.cleaned_data['afp_srv_guest_user']
        if FreeNAS_User(user) == None:
            raise forms.ValidationError(_("The user %s is not valid.") % user)
        return user
    def save(self):
        super(AFPForm, self).save()
        started = notifier().restart("afp")
        if started is False and models.services.objects.get(srv_service='afp').srv_enable:
            raise ServiceFailed("afp", _("The AFP service failed to reload."))

class NFSForm(ModelForm):
    class Meta:
        model = models.NFS
    def save(self):
        super(NFSForm, self).save()
        started = notifier().restart("nfs")
        if started is False and models.services.objects.get(srv_service='nfs').srv_enable:
            raise ServiceFailed("nfs", _("The NFS service failed to reload."))

class FTPForm(ModelForm):

    ftp_filemask = UnixPermissionField(label=_('File Permission'))
    ftp_dirmask = UnixPermissionField(label=_('Directory Permission'))
    class Meta:
        model = models.FTP 

    def __init__(self, *args, **kwargs):

        if kwargs.has_key('instance'):
            instance = kwargs['instance']
            try:
                mask = int(instance.ftp_filemask, 8)
                instance.ftp_filemask = "%.3o" % (~mask & 0o666)
            except ValueError:
                pass

            try:
                mask = int(instance.ftp_dirmask, 8)
                instance.ftp_dirmask = "%.3o" % (~mask & 0o777)
            except ValueError:
                pass

        super(FTPForm, self).__init__(*args, **kwargs)

    def clean_ftp_port(self):
        port = self.cleaned_data['ftp_port']
        if port < 0 or port > 65535:
            raise forms.ValidationError(_("This value must be between 0 and 65535, inclusive."))
        return port

    def clean_ftp_clients(self):
        clients = self.cleaned_data['ftp_clients']
        if clients < 0 or clients > 10000:
            raise forms.ValidationError(_("This value must be between 0 and 10000, inclusive."))
        return clients

    def clean_ftp_ipconnections(self):
        conn = self.cleaned_data['ftp_ipconnections']
        if conn < 0 or conn > 1000:
            raise forms.ValidationError(_("This value must be between 0 and 1000, inclusive."))
        return conn

    def clean_ftp_loginattempt(self):
        attempt = self.cleaned_data['ftp_loginattempt']
        if attempt < 0 or attempt > 1000:
            raise forms.ValidationError(_("This value must be between 0 and 1000, inclusive."))
        return attempt

    def clean_ftp_timeout(self):
        timeout = self.cleaned_data['ftp_timeout']
        if timeout < 0 or timeout > 10000:
            raise forms.ValidationError(_("This value must be between 0 and 10000, inclusive."))
        return timeout

    def clean_ftp_passiveportsmin(self):
        ports = self.cleaned_data['ftp_passiveportsmin']
        if (ports < 1024 or ports > 65535) and ports != 0:
            raise forms.ValidationError(_("This value must be between 1024 and 65535, inclusive. 0 for default"))
        return ports

    def clean_ftp_passiveportsmax(self):
        ports = self.cleaned_data['ftp_passiveportsmax']
        if (ports < 1024 or ports > 65535) and ports != 0:
            raise forms.ValidationError(_("This value must be between 1024 and 65535, inclusive. 0 for default."))
        return ports

    def clean_ftp_filemask(self):
        perm = self.cleaned_data['ftp_filemask']
        perm = int(perm, 8)
        mask = (~perm & 0o666)
        return "%.3o" % mask

    def clean_ftp_dirmask(self):
        perm = self.cleaned_data['ftp_dirmask']
        perm = int(perm, 8)
        mask = (~perm & 0o777)
        return "%.3o" % mask

    def clean_ftp_anonpath(self):
        anon = self.cleaned_data['ftp_onlyanonymous']
        path = self.cleaned_data['ftp_anonpath']
        if anon and not path:
            raise forms.ValidationError(_("This field is required for anonymous login"))
        return path

    def save(self):
        super(FTPForm, self).save()
        started = notifier().reload("ftp")
        if started is False and models.services.objects.get(srv_service='ftp').srv_enable:
            raise ServiceFailed("ftp", _("The ftp service failed to start."))

class TFTPForm(ModelForm):
    tftp_username = forms.ChoiceField(widget=forms.Select(attrs=attrs_dict),
                                      label = _("Username")
                                      )
    def __init__(self, *args, **kwargs):
        super(TFTPForm, self).__init__(*args, **kwargs)
        from account.forms import FilteredSelectJSON
        if len(FreeNAS_Users()) > 500:
            if len(args) > 0 and isinstance(args[0], QueryDict):
                self.fields['tftp_username'].choices = ((args[0]['tftp_username'],args[0]['tftp_username']),)
                self.fields['tftp_username'].initial= args[0]['tftp_username']
            self.fields['tftp_username'].widget = FilteredSelectJSON(url=reverse("account_bsduser_json"))
        else:
            self.fields['tftp_username'].widget = widgets.FilteringSelect()
            self.fields['tftp_username'].choices = ((x.bsdusr_username, x.bsdusr_username)
                                                    for x in FreeNAS_Users())
    def clean_tftp_username(self):
        user = self.cleaned_data['tftp_username']
        if FreeNAS_User(user) == None:
            raise forms.ValidationError(_("The user %s is not valid.") % user)
        return user
    def save(self):
        super(TFTPForm, self).save()
        started = notifier().reload("tftp")
        if started is False and models.services.objects.get(srv_service='tftp').srv_enable:
            raise ServiceFailed("tftp", _("The tftp service failed to reload."))
    class Meta:
        model = models.TFTP 

class SSHForm(ModelForm):
    def save(self):
        super(SSHForm, self).save()
        started = notifier().reload("ssh")
        if started is False and models.services.objects.get(srv_service='ssh').srv_enable:
            raise ServiceFailed("ssh", _("The SSH service failed to reload."))
    class Meta:
        model = models.SSH 

class DynamicDNSForm(ModelForm):
    class Meta:
        model = models.DynamicDNS
    def save(self):
        super(DynamicDNSForm, self).save()
        started = notifier().restart("dynamicdns")
        if started is False and models.services.objects.get(srv_service='dynamicdns').srv_enable:
            raise ServiceFailed("dynamicdns", _("The DynamicDNS service failed to reload."))

class SNMPForm(ModelForm):
    class Meta:
        model = models.SNMP
    def save(self):
        super(SNMPForm, self).save()
        started = notifier().restart("snmp")
        if started is False and models.services.objects.get(srv_service='snmp').srv_enable:
            raise ServiceFailed("snmp", _("The SNMP service failed to reload."))

class UPSForm(ModelForm):
    class Meta:
        model = models.UPS

class ActiveDirectoryForm(ModelForm):
    #file = forms.FileField(label="Kerberos Keytab File", required=False)
    def save(self):
        if self.files.has_key('file'):
            self.instance.ad_keytab = base64.encodestring(self.files['file'].read())
        super(ActiveDirectoryForm, self).save()
<<<<<<< HEAD
        notifier().start("activedirectory")
=======
        started = notifier().start("activedirectory")
        if started is False and models.services.objects.get(srv_service='activedirectory').srv_enable:
            raise ServiceFailed("activedirectory", _("The activedirectory service failed to reload."))
>>>>>>> 855ebda9
    class Meta:
        model = models.ActiveDirectory
        exclude = ('ad_keytab','ad_spn','ad_spnpw')
        widgets = {'ad_adminpw': forms.widgets.PasswordInput(render_value=True), } 

class LDAPForm(ModelForm):
    def save(self):
        super(LDAPForm, self).save()
        started = notifier().restart("ldap")
        if started is False and models.services.objects.get(srv_service='ldap').srv_enable:
            raise ServiceFailed("ldap", _("The ldap service failed to reload."))
    class Meta:
        model = models.LDAP
        widgets = {'ldap_rootbindpw': forms.widgets.PasswordInput(render_value=True), } 

class iSCSITargetAuthCredentialForm(ModelForm):
    iscsi_target_auth_secret1 = forms.CharField(label=_("Secret"), 
            widget=forms.PasswordInput, help_text=_("Target side secret."))
    iscsi_target_auth_secret2 = forms.CharField(label=_("Secret (Confirm)"), 
            widget=forms.PasswordInput, 
            help_text=_("Enter the same secret above for verification."))
    iscsi_target_auth_peersecret1 = forms.CharField(label=_("Initiator Secret"),
            widget=forms.PasswordInput, help_text=
            _("Initiator side secret. (for mutual CHAP authentication)"),
            required=False)
    iscsi_target_auth_peersecret2 = forms.CharField(
            label=_("Initiator Secret (Confirm)"), 
            widget=forms.PasswordInput, 
            help_text=_("Enter the same secret above for verification."),
            required=False)

    def _clean_secret_common(self, secretprefix):
        secret1 = self.cleaned_data.get(("%s1" % secretprefix), "")
        secret2 = self.cleaned_data[("%s2" % secretprefix)]
        if secret1 != secret2:
            raise forms.ValidationError(_("Secret does not match"))
        return secret2

    def clean_iscsi_target_auth_secret2(self):
        return self._clean_secret_common("iscsi_target_auth_secret")

    def clean_iscsi_target_auth_peersecret2(self):
        return self._clean_secret_common("iscsi_target_auth_peersecret")

    def clean(self):
        cdata = self.cleaned_data

        if len(cdata.get('iscsi_target_auth_peeruser', '')) > 0:
            if len(cdata.get('iscsi_target_auth_peersecret1', '')) == 0:
                del cdata['iscsi_target_auth_peersecret1']
                self._errors['iscsi_target_auth_peersecret1'] = self.error_class([_("The peer secret is required if you set a peer user.")])
                self._errors['iscsi_target_auth_peersecret2'] = self.error_class([_("The peer secret is required if you set a peer user.")])
            elif cdata.get('iscsi_target_auth_peersecret1', '') == cdata.get('iscsi_target_auth_secret1', ''):
                del cdata['iscsi_target_auth_peersecret1']
                self._errors['iscsi_target_auth_peersecret1'] = self.error_class([_("The peer secret cannot be the same as user secret.")])

        return cdata

    class Meta:
        model = models.iSCSITargetAuthCredential
        exclude = ('iscsi_target_auth_secret', 'iscsi_target_auth_peersecret',)

    def save(self, commit=True):
        oAuthCredential = super(iSCSITargetAuthCredentialForm, self).save(commit=False)
        oAuthCredential.iscsi_target_auth_secret = self.cleaned_data["iscsi_target_auth_secret1"]
        oAuthCredential.iscsi_target_auth_peersecret = self.cleaned_data["iscsi_target_auth_peersecret1"]
        if commit:
            oAuthCredential.save()
        started = notifier().reload("iscsitarget")
        if started is False and models.services.objects.get(srv_service='iscsitarget').srv_enable:
            raise ServiceFailed("iscsitarget", _("The iSCSI service failed to reload."))
        return oAuthCredential

    def __init__(self, *args, **kwargs):
        super(iSCSITargetAuthCredentialForm, self).__init__(*args, **kwargs)
        self.fields.keyOrder = [
            'iscsi_target_auth_tag',
            'iscsi_target_auth_user',
            'iscsi_target_auth_secret1',
            'iscsi_target_auth_secret2',
            'iscsi_target_auth_peeruser',
            'iscsi_target_auth_peersecret1',
            'iscsi_target_auth_peersecret2']

        try:
            self.fields['iscsi_target_auth_secret1'].initial = self.instance.iscsi_target_auth_secret
            self.fields['iscsi_target_auth_secret2'].initial = self.instance.iscsi_target_auth_secret
            self.fields['iscsi_target_auth_peersecret1'].initial = self.instance.iscsi_target_auth_peersecret
            self.fields['iscsi_target_auth_peersecret2'].initial = self.instance.iscsi_target_auth_peersecret
        except:
            pass

class iSCSITargetToExtentForm(ModelForm):
    class Meta:
        model = models.iSCSITargetToExtent
    def clean_iscsi_target_lun(self):
        try:
            models.iSCSITargetToExtent.objects.get(iscsi_target=self.cleaned_data.get('iscsi_target'),
                                                  iscsi_target_lun=self.cleaned_data.get('iscsi_target_lun'))
            raise forms.ValidationError(_("LUN already exists in the same target."))
        except ObjectDoesNotExist:
            return self.cleaned_data.get('iscsi_target_lun')

    def save(self):
        super(iSCSITargetToExtentForm, self).save()
        started = notifier().reload("iscsitarget")
        if started is False and models.services.objects.get(srv_service='iscsitarget').srv_enable:
            raise ServiceFailed("iscsitarget", _("The iSCSI service failed to reload."))

class iSCSITargetGlobalConfigurationForm(ModelForm):
    iscsi_luc_authgroup = forms.ChoiceField(label=_("Controller Auth Group"),
            help_text=_("The istgtcontrol can access the targets with correct user and secret in specific Auth Group."))
    iscsi_discoveryauthgroup = forms.ChoiceField(label=_("Discovery Auth Group"))
    class Meta:
        model = models.iSCSITargetGlobalConfiguration
    def __init__(self, *args, **kwargs):
        super(iSCSITargetGlobalConfigurationForm, self).__init__(*args, **kwargs)
        self.fields['iscsi_luc_authgroup'].required = False
        self.fields['iscsi_luc_authgroup'].choices = [(-1, _('None'))] + [(i['iscsi_target_auth_tag'], i['iscsi_target_auth_tag']) for i in models.iSCSITargetAuthCredential.objects.all().values('iscsi_target_auth_tag').distinct()]
        self.fields['iscsi_discoveryauthgroup'].required = False
        self.fields['iscsi_discoveryauthgroup'].choices = [('-1', _('None'))] + [(i['iscsi_target_auth_tag'], i['iscsi_target_auth_tag']) for i in models.iSCSITargetAuthCredential.objects.all().values('iscsi_target_auth_tag').distinct()]
        self.fields['iscsi_toggleluc'].widget.attrs['onChange'] = 'javascript:toggleLuc(this);'
        ro = True
        if len(self.data) > 0:
            if self.data.get("iscsi_toggleluc", None) == "on":
                ro = False
        else:
            if self.instance.iscsi_toggleluc == True:
                ro = False
        if ro:
            self.fields['iscsi_lucip'].widget.attrs['disabled'] = 'disabled'
            self.fields['iscsi_lucport'].widget.attrs['disabled'] = 'disabled'
            self.fields['iscsi_luc_authnetwork'].widget.attrs['disabled'] = 'disabled'
            self.fields['iscsi_luc_authmethod'].widget.attrs['disabled'] = 'disabled'
            self.fields['iscsi_luc_authgroup'].widget.attrs['disabled'] = 'disabled'

    def _clean_number_range(self, field, start, end):
        f = self.cleaned_data[field]
        if f < start or f > end:
            raise forms.ValidationError(_("This value must be between %(start)d and %(end)d, inclusive.") % { 'start': start, 'end': end })
        return f

    def clean_iscsi_discoveryauthgroup(self):
        discoverymethod = self.cleaned_data['iscsi_discoveryauthmethod']
        discoverygroup = self.cleaned_data['iscsi_discoveryauthgroup']
        if discoverymethod in ('CHAP', 'CHAP Mutual'):
            if int(discoverygroup) == -1:
                raise forms.ValidationError(_("This field is required if discovery method is set to CHAP or CHAP Mutal."))
        elif int(discoverygroup) == -1:
            return None
        return discoverygroup

    def clean_iscsi_iotimeout(self):
        return self._clean_number_range("iscsi_iotimeout", 0, 300)

    def clean_iscsi_nopinint(self):
        return self._clean_number_range("iscsi_nopinint", 0, 300)

    def clean_iscsi_maxsesh(self):
        return self._clean_number_range("iscsi_maxsesh", 1, 64)

    def clean_iscsi_maxconnect(self):
        return self._clean_number_range("iscsi_maxconnect", 1, 64)

    def clean_iscsi_r2t(self):
        return self._clean_number_range("iscsi_r2t", 1, 255)

    def clean_iscsi_maxoutstandingr2t(self):
        return self._clean_number_range("iscsi_maxoutstandingr2t", 1, 255)

    def clean_iscsi_firstburst(self):
        return self._clean_number_range("iscsi_firstburst", 1, pow(2,32))

    def clean_iscsi_maxburst(self):
        return self._clean_number_range("iscsi_maxburst", 1, pow(2,32))

    def clean_iscsi_maxrecdata(self):
        return self._clean_number_range("iscsi_maxrecdata", 1, pow(2,32))

    def clean_iscsi_defaultt2w(self):
        return self._clean_number_range("iscsi_defaultt2w", 1, 300)

    def clean_iscsi_defaultt2r(self):
        return self._clean_number_range("iscsi_defaultt2r", 1, 300)

    def clean_iscsi_lucport(self):
        if self.cleaned_data.get('iscsi_toggleluc', False):
            return self._clean_number_range("iscsi_lucport", 1000, pow(2,16))
        return None

    def clean_iscsi_luc_authgroup(self):
        lucmethod = self.cleaned_data['iscsi_luc_authmethod']
        lucgroup = self.cleaned_data['iscsi_luc_authgroup']
        if lucmethod in ('CHAP', 'CHAP Mutual'):
            if lucgroup != '' and int(lucgroup) == -1:
                raise forms.ValidationError(_("This field is required."))
        elif lucgroup != '' and int(lucgroup) == -1:
            return None
        return lucgroup

    def clean(self):
        cdata = self.cleaned_data

        luc = cdata.get("iscsi_toggleluc", False)
        if luc:
            for field in ('iscsi_lucip', 'iscsi_luc_authnetwork', 
                    'iscsi_luc_authmethod', 'iscsi_luc_authgroup'):
                if cdata.has_key(field) and cdata[field] == '':
                    self._errors[field] = self.error_class([_("This field is required.")])
                    del cdata[field]
        else:
            cdata['iscsi_lucip'] = None
            cdata['iscsi_lucport'] = None
            cdata['iscsi_luc_authgroup'] = None

        return cdata

    def save(self):
        super(iSCSITargetGlobalConfigurationForm, self).save()
        started = notifier().reload("iscsitarget")
        if started is False and models.services.objects.get(srv_service='iscsitarget').srv_enable:
            raise ServiceFailed("iscsitarget", _("The iSCSI service failed to reload."))

class iSCSITargetExtentEditForm(ModelForm):
    class Meta:
        model = models.iSCSITargetExtent
        exclude = ('iscsi_target_extent_type',)
    def clean_iscsi_target_extent_path(self):
        path = self.cleaned_data["iscsi_target_extent_path"]
        if path[-1] == '/':
            raise forms.ValidationError(_("You need to specify a filepath, not a directory."))
        valid = False
        for mp in MountPoint.objects.all():
            if path == mp.mp_path:
                raise forms.ValidationError(_("You need to specify a file inside your volume/dataset."))
            if path.startswith(mp.mp_path):
                valid = True
        if not valid:
            raise forms.ValidationError(_("Your path to the extent must reside inside a volume/dataset mount point."))
        return path
    def save(self):
        super(iSCSITargetExtentEditForm, self).save()
        path = self.cleaned_data["iscsi_target_extent_path"]
        dirs = "/".join(path.split("/")[:-1])
        if not os.path.exists(dirs):
            try:
                os.makedirs(dirs)
            except Exception, e:
                pass
        started = notifier().reload("iscsitarget")
        if started is False and models.services.objects.get(srv_service='iscsitarget').srv_enable:
            raise ServiceFailed("iscsitarget", _("The iSCSI service failed to reload."))

class iSCSITargetFileExtentForm(ModelForm):
    class Meta:
        model = models.iSCSITargetExtent
        exclude = ('iscsi_target_extent_type')
    def clean_iscsi_target_extent_path(self):
        path = self.cleaned_data["iscsi_target_extent_path"]
        if path[-1] == '/':
            raise forms.ValidationError(_("You need to specify a filepath, not a directory."))
        valid = False
        for mp in MountPoint.objects.all():
            if path == mp.mp_path:
                raise forms.ValidationError(_("You need to specify a file inside your volume/dataset."))
            if path.startswith(mp.mp_path):
                valid = True
        if not valid:
            raise forms.ValidationError(_("Your path to the extent must reside inside a volume/dataset mount point."))
        return path
        
    def clean_iscsi_target_extent_filesize(self):
        size = self.cleaned_data['iscsi_target_extent_filesize']
        try:
            int(size)
        except ValueError:
            suffixes = ['KB', 'MB', 'GB', 'TB']
            for x in suffixes:
                if size.upper().endswith(x):
                    m = re.match(r'(\d+)\s*?(%s)' % x, size)
                    if m:
                        return "%s%s" % (m.group(1), m.group(2))
            raise forms.ValidationError(_("This value can be a size in bytes, or can be postfixed with KB, MB, GB, TB"))
        return size
    def save(self, commit=True):
        oExtent = super(iSCSITargetFileExtentForm, self).save(commit=False)
        oExtent.iscsi_target_extent_type = 'File'
        if commit:
            oExtent.save()
        path = self.cleaned_data["iscsi_target_extent_path"]
        dirs = "/".join(path.split("/")[:-1])
        if not os.path.exists(dirs):
            try:
                os.makedirs(dirs)
            except Exception, e:
                pass
        started = notifier().reload("iscsitarget")
        if started is False and models.services.objects.get(srv_service='iscsitarget').srv_enable:
            raise ServiceFailed("iscsitarget", _("The iSCSI service failed to reload."))
        return oExtent

class iSCSITargetDeviceExtentForm(ModelForm):
    iscsi_extent_disk = forms.ChoiceField(choices=(), 
            widget=forms.Select(attrs=attrs_dict), label = _('Disk device'))
    def __init__(self, *args, **kwargs):
        super(iSCSITargetDeviceExtentForm, self).__init__(*args, **kwargs)
        self.fields['iscsi_extent_disk'].choices = self._populate_disk_choices()
        self.fields['iscsi_extent_disk'].choices.sort()
    # TODO: This is largely the same with disk wizard.
    def _populate_disk_choices(self):
        from os import popen
        import re
    
        diskchoices = dict()
    
        # Grab disk list
        # NOTE: This approach may fail if device nodes are not accessible.
        pipe = popen("/usr/sbin/diskinfo ` /sbin/sysctl -n kern.disks` | /usr/bin/cut -f1,3")
        diskinfo = pipe.read().strip().split('\n')
        for disk in diskinfo:
            devname, capacity = disk.split('\t')
            capacity = int(capacity)
            if capacity >= 1099511627776:
                    capacity = "%.1f TiB" % (capacity / 1099511627776.0)
            elif capacity >= 1073741824:
                    capacity = "%.1f GiB" % (capacity / 1073741824.0)
            elif capacity >= 1048576:
                    capacity = "%.1f MiB" % (capacity / 1048576.0)
            else:
                    capacity = "%d Bytes" % (capacity)
            diskchoices[devname] = "%s (%s)" % (devname, capacity)
        # Exclude the root device
        rootdev = popen("""glabel status | grep `mount | awk '$3 == "/" {print $1}' | sed -e 's/\/dev\///'` | awk '{print $3}'""").read().strip()
        rootdev_base = re.search('[a-z/]*[0-9]*', rootdev)
        if rootdev_base != None:
            try:
                del diskchoices[rootdev_base.group(0)]
            except:
                pass
        # Exclude what's already added
        for devname in [ x['disk_disks'] for x in Disk.objects.all().values('disk_disks')]:
            try:
                del diskchoices[devname]
            except:
                pass
        return diskchoices.items()
    class Meta:
        model = models.iSCSITargetExtent
        exclude = ('iscsi_target_extent_type', 'iscsi_target_extent_path', 'iscsi_target_extent_filesize')
    def save(self, commit=True):
        oExtent = super(iSCSITargetDeviceExtentForm, self).save(commit=False)
        oExtent.iscsi_target_extent_type = 'Disk'
        oExtent.iscsi_target_extent_filesize = 0
        oExtent.iscsi_target_extent_path = '/dev/' + self.cleaned_data["iscsi_extent_disk"]
        if commit:
            oExtent.save()
            # Construct a corresponding volume.
            volume_name = 'iscsi:' + self.cleaned_data["iscsi_extent_disk"]
            volume_fstype = 'iscsi'

            volume = Volume(vol_name = volume_name, vol_fstype = volume_fstype)
            volume.save()

            mp = MountPoint(mp_volume=volume, mp_path=volume_name, mp_options='noauto')
            mp.save()

            grp = DiskGroup(group_name= volume_name, group_type = 'raw', group_volume = volume)
            grp.save()

            diskobj = Disk(disk_name = self.cleaned_data["iscsi_extent_disk"],
                           disk_disks = self.cleaned_data["iscsi_extent_disk"],
                           disk_description = 'iSCSI exported disk',
                           disk_group = grp)
            diskobj.save()
        started = notifier().reload("iscsitarget")
        if started is False and models.services.objects.get(srv_service='iscsitarget').srv_enable:
            raise ServiceFailed("iscsitarget", _("The iSCSI service failed to reload."))
        return oExtent

class iSCSITargetPortalForm(ModelForm):
    def __init__(self, *args, **kwargs):
        super(iSCSITargetPortalForm, self).__init__(*args, **kwargs)
        self.fields["iscsi_target_portal_tag"].initial = models.iSCSITargetPortal.objects.all().count() + 1
    class Meta:
        model = models.iSCSITargetPortal
        widgets = {
            'iscsi_target_portal_tag': forms.widgets.HiddenInput(),
        }
    def clean_iscsi_target_portal_tag(self):
        tag = self.cleaned_data["iscsi_target_portal_tag"]
        higher = models.iSCSITargetPortal.objects.all().count() + 1
        if tag > higher:
            raise forms.ValidationError(_("Your Portal Group ID cannot be higher than %d") % higher)
        return tag
    def save(self):
        super(iSCSITargetPortalForm, self).save()
        started = notifier().reload("iscsitarget")
        if started is False and models.services.objects.get(srv_service='iscsitarget').srv_enable:
            raise ServiceFailed("iscsitarget", _("The iSCSI service failed to reload."))

class iSCSITargetAuthorizedInitiatorForm(ModelForm):
    def __init__(self, *args, **kwargs):
        super(iSCSITargetAuthorizedInitiatorForm, self).__init__(*args, **kwargs)
        self.fields["iscsi_target_initiator_tag"].initial = models.iSCSITargetAuthorizedInitiator.objects.all().count() + 1
    class Meta:
        model = models.iSCSITargetAuthorizedInitiator
        widgets = {
            'iscsi_target_initiator_tag': forms.widgets.HiddenInput(),
        }
    def clean_iscsi_target_initiator_tag(self):
        tag = self.cleaned_data["iscsi_target_initiator_tag"]
        higher = models.iSCSITargetPortal.objects.all().count() + 1
        if tag > higher:
            raise forms.ValidationError(_("Your Group ID cannot be higher than %d") % higher)
        return tag
    def save(self):
        super(iSCSITargetAuthorizedInitiatorForm, self).save()
        started = notifier().reload("iscsitarget")
        if started is False and models.services.objects.get(srv_service='iscsitarget').srv_enable:
            raise ServiceFailed("iscsitarget", _("The iSCSI service failed to reload."))

class iSCSITargetForm(ModelForm):
    iscsi_target_authgroup = forms.ChoiceField(label=_("Authentication Group number"))
    class Meta:
        model = models.iSCSITarget
        exclude = ('iscsi_target_initialdigest',)
    def __init__(self, *args, **kwargs):
        super(iSCSITargetForm, self).__init__(*args, **kwargs)
        self.fields['iscsi_target_authgroup'].required = False
        self.fields['iscsi_target_authgroup'].choices = [(-1, _('None'))] + [(i['iscsi_target_auth_tag'], i['iscsi_target_auth_tag']) for i in models.iSCSITargetAuthCredential.objects.all().values('iscsi_target_auth_tag').distinct()]

    def clean_iscsi_target_authgroup(self):
        method = self.cleaned_data['iscsi_target_authtype']
        group = self.cleaned_data['iscsi_target_authgroup']
        if method in ('CHAP', 'CHAP Mutual'):
            if group != '' and int(group) == -1:
                raise forms.ValidationError(_("This field is required."))
        elif group != '' and int(group) == -1:
            return None
        return int(group)

    def clean_iscsi_target_alias(self):
        alias = self.cleaned_data['iscsi_target_alias']
        if not alias:
            alias = None
        return alias

    def save(self):
        super(iSCSITargetForm, self).save()
        started = notifier().reload("iscsitarget")
        if started is False and models.services.objects.get(srv_service='iscsitarget').srv_enable:
            raise ServiceFailed("iscsitarget", _("The iSCSI service failed to reload."))

class ExtentDelete(Form):

    def __init__(self, *args, **kwargs):
        self.instance = kwargs.pop('instance', None)
        super(ExtentDelete, self).__init__(*args, **kwargs)

    delete = forms.BooleanField(label=_("Delete underlying file"), initial=False)

    def done(self):
        if self.cleaned_data['delete'] and \
            self.instance.iscsi_target_extent_type == 'File':
            os.system("rm \"%s\"" % self.instance.iscsi_target_extent_path)

from freeadmin.forms import CronMultiple
class CronJobForm(ModelForm):
    cron_user = forms.ChoiceField(choices=(),
                                       widget=forms.Select(attrs=attrs_dict),
                                       label=_('User')
                                       )
    class Meta:
        model = models.CronJob
        widgets = {
            'cron_minute': CronMultiple(attrs={'numChoices': 60,'label':_("minute")}),
            'cron_hour': CronMultiple(attrs={'numChoices': 24,'label':_("hour")}),
            'cron_daymonth': CronMultiple(attrs={'numChoices': 31,'start':1,'label':_("day of month")}),
            'cron_dayweek': forms.CheckboxSelectMultiple(choices=choices.WEEKDAYS_CHOICES),
            'cron_month': forms.CheckboxSelectMultiple(choices=choices.MONTHS_CHOICES),
        }
    def __init__(self, *args, **kwargs):
        super(CronJobForm, self).__init__(*args, **kwargs)
        from account.forms import FilteredSelectJSON
        if len(FreeNAS_Users()) > 500:
            if len(args) > 0 and isinstance(args[0], QueryDict):
                self.fields['cron_user'].choices = ((args[0]['cron_user'],args[0]['cron_user']),)
                self.fields['cron_user'].initial= args[0]['cron_user']
            self.fields['cron_user'].widget = FilteredSelectJSON(url=reverse("account_bsduser_json"))
        else:
            self.fields['cron_user'].widget = widgets.FilteringSelect()
            self.fields['cron_user'].choices = (
                                                 (x.bsdusr_username, x.bsdusr_username)
                                                      for x in FreeNAS_Users()
                                                      )
    def save(self):
        super(CronJobForm, self).save()
        started = notifier().restart("cron")
        #if started is False and models.services.objects.get(srv_service='nfs').srv_enable:
        #    raise ServiceFailed("nfs", _("The NFS service failed to reload."))<|MERGE_RESOLUTION|>--- conflicted
+++ resolved
@@ -306,13 +306,9 @@
         if self.files.has_key('file'):
             self.instance.ad_keytab = base64.encodestring(self.files['file'].read())
         super(ActiveDirectoryForm, self).save()
-<<<<<<< HEAD
-        notifier().start("activedirectory")
-=======
         started = notifier().start("activedirectory")
         if started is False and models.services.objects.get(srv_service='activedirectory').srv_enable:
             raise ServiceFailed("activedirectory", _("The activedirectory service failed to reload."))
->>>>>>> 855ebda9
     class Meta:
         model = models.ActiveDirectory
         exclude = ('ad_keytab','ad_spn','ad_spnpw')
